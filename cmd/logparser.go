--- conflicted
+++ resolved
@@ -12,11 +12,7 @@
 	"strings"
 	"time"
 
-<<<<<<< HEAD
 	"github.com/nudgebee/logparser"
-=======
-	"github.com/coroot/logparser"
->>>>>>> 8c2b8421
 )
 
 func main() {
@@ -27,11 +23,7 @@
 
 	reader := bufio.NewReader(os.Stdin)
 	ch := make(chan logparser.LogEntry)
-<<<<<<< HEAD
-	parser := logparser.NewParser(ch, nil, nil, false)
-=======
-	parser := logparser.NewParser(ch, nil, nil, time.Second)
->>>>>>> 8c2b8421
+	parser := logparser.NewParser(ch, nil, nil, time.Second, false)
 	t := time.Now()
 	for {
 		line, err := reader.ReadString('\n')
